# rtl_433 is free software; you can redistribute it and/or modify
# it under the terms of the GNU General Public License as published by
# the Free Software Foundation; either version 3, or (at your option)
# any later version.
#
# rtl_433 is distributed in the hope that it will be useful,
# but WITHOUT ANY WARRANTY; without even the implied warranty of
# MERCHANTABILITY or FITNESS FOR A PARTICULAR PURPOSE.  See the
# GNU General Public License for more details.
#
# You should have received a copy of the GNU General Public License
# along with GNU Radio; see the file COPYING.  If not, write to
# the Free Software Foundation, Inc., 51 Franklin Street,
# Boston, MA 02110-1301, USA.

########################################################################
# Build utility
########################################################################
add_executable(rtl_433
	baseband.c
	bitbuffer.c
	data.c
	pulse_demod.c
	pulse_detect.c
	rtl_433.c
	util.c
	devices/acurite.c
	devices/alecto.c
	devices/ambient_weather.c
	devices/blyss.c
	devices/brennenstuhl_rcs_2044.c
	devices/calibeur.c
	devices/cardin.c
	devices/chuango.c
	devices/current_cost.c
	devices/danfoss.c
	devices/dsc.c
	devices/ec3k.c
	devices/efergy_e2_classic.c
	devices/elv.c
	devices/emontx.c
	devices/esperanza_ews.c
	devices/fineoffset.c
	devices/fineoffset_wh1080.c
	devices/ft004b.c
	devices/generic_remote.c
	devices/generic_temperature_sensor.c
	devices/gt_wt_02.c
	devices/hideki.c
	devices/ht680.c
	devices/inovalley-kw9015b.c
	devices/intertechno.c
	devices/kedsum.c
	devices/lacrosse.c
	devices/lacrosse_TX141TH_Bv2.c
	devices/lacrossews.c
	devices/lightwave_rf.c
	devices/mebus.c
	devices/newkaku.c
	devices/nexus.c
	devices/oil_watchman.c
	devices/oregon_scientific.c
	devices/oregon_scientific_v1.c
	devices/prologue.c
	devices/rubicson.c
	devices/silvercrest.c
	devices/springfield.c
	devices/steffen.c
	devices/tfa_twin_plus_30.3049.c
	devices/tfa_pool_thermometer.c
	devices/valeo.c
	devices/waveman.c
	devices/wg_pb12v1.c
	devices/wt450.c
	devices/x10_rf.c
	devices/s3318p.c
	devices/akhan_100F14.c
	devices/quhwa.c
	devices/proove.c
	devices/bresser_3ch.c
	devices/oregon_scientific_sl109h.c
	devices/steelmate.c
	devices/schraeder.c
	devices/elro_db286a.c
	devices/efergy_optical.c
	devices/hondaremote.c
	devices/new_template.c
	devices/radiohead_ask.c
	devices/kerui.c
	devices/fineoffset_wh1050.c
	devices/honeywell.c
	devices/maverick_et73x.c
	devices/rftech.c
	devices/lacrosse_tx35.c
	devices/vaillant_vrt340f.c
	devices/ibis_beacon.c
	devices/oil_standard.c
	devices/tpms_citroen.c
	devices/thermopro_tp11.c
	devices/solight_te44.c
	devices/smoke_gs558.c
	devices/generic_motion.c
	devices/tpms_toyota.c
	devices/tpms_ford.c
	devices/tpms_renault.c
	devices/infactory.c
<<<<<<< HEAD
	devices/fordremote.c
	devices/philips.c
	devices/nexa.c
=======
	devices/thermopro_tp12.c

>>>>>>> ed542152
)

add_library(data data.c)

target_link_libraries(rtl_433
	${LIBRTLSDR_LIBRARIES}
    ${CMAKE_THREAD_LIBS_INIT}
)


set(INSTALL_TARGETS rtl_433)
if(UNIX)
target_link_libraries(rtl_433 m)
endif()

########################################################################
# Install built library files & utilities
########################################################################
install(TARGETS ${INSTALL_TARGETS}
    RUNTIME DESTINATION bin              # .dll file
)<|MERGE_RESOLUTION|>--- conflicted
+++ resolved
@@ -104,14 +104,10 @@
 	devices/tpms_ford.c
 	devices/tpms_renault.c
 	devices/infactory.c
-<<<<<<< HEAD
 	devices/fordremote.c
 	devices/philips.c
 	devices/nexa.c
-=======
 	devices/thermopro_tp12.c
-
->>>>>>> ed542152
 )
 
 add_library(data data.c)
